name: golangci-lint
on:
  pull_request:

permissions:
  contents: read
  # Optional: allow read access to pull request. Use with `only-new-issues` option.
  # pull-requests: read

jobs:
  golangci:
    name: lint
    runs-on: ubuntu-latest
    steps:
      - uses: actions/checkout@v3
      - uses: actions/setup-go@v4
        with:
<<<<<<< HEAD
          go-version: '1.21.5'
=======
          go-version: '1.21'
>>>>>>> 9911c060
          cache: false
      - name: golangci-lint
        uses: golangci/golangci-lint-action@v3
        with:
          # Require: The version of golangci-lint to use.
          # When `install-mode` is `binary` (default) the value can be v1.2 or v1.2.3 or `latest` to use the latest version.
          # When `install-mode` is `goinstall` the value can be v1.2.3, `latest`, or the hash of a commit.
          version: v1.55.2

          # Optional: working directory, useful for monorepos
          # working-directory: somedir

          # Optional: golangci-lint command line arguments.
          #
          # Note: By default, the `.golangci.yml` file should be at the root of the repository.
          # The location of the configuration file can be changed by using `--config=`
          # args: --timeout=30m --config=/my/path/.golangci.yml --issues-exit-code=0
          args: --timeout=5m --out-format=github-actions

          # Optional: show only new issues if it's a pull request. The default value is `false`.
          # only-new-issues: true

          # Optional: if set to true, then all caching functionality will be completely disabled,
          #           takes precedence over all other caching options.
          # skip-cache: true

          # Optional: if set to true, then the action won't cache or restore ~/go/pkg.
          # skip-pkg-cache: true

          # Optional: if set to true, then the action won't cache or restore ~/.cache/go-build.
          # skip-build-cache: true

          # Optional: The mode to install golangci-lint. It can be 'binary' or 'goinstall'.
          # install-mode: "goinstall"<|MERGE_RESOLUTION|>--- conflicted
+++ resolved
@@ -15,11 +15,7 @@
       - uses: actions/checkout@v3
       - uses: actions/setup-go@v4
         with:
-<<<<<<< HEAD
           go-version: '1.21.5'
-=======
-          go-version: '1.21'
->>>>>>> 9911c060
           cache: false
       - name: golangci-lint
         uses: golangci/golangci-lint-action@v3
